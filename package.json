{
  "name": "asyncapi-converter",
<<<<<<< HEAD
  "version": "0.3.2",
=======
  "version": "0.4.0",
>>>>>>> 6a7acfe7
  "description": "Convert AsyncAPI documents from older to newer versions.",
  "bin": {
    "asyncapi-converter": "cli.js"
  },
  "main": "lib/index.js",
  "scripts": {
    "test": "mocha"
  },
  "keywords": [
    "asyncapi",
    "upgrade",
    "version",
    "convert"
  ],
  "author": "Fran Mendez <fmvilas@gmail.com> (fmvilas.com)",
  "license": "Apache-2.0",
  "dependencies": {
    "commander": "^2.20.0",
    "js-yaml": "^3.13.1",
    "lodash": "^4.17.11",
    "mocha": "^6.1.4"
  }
}<|MERGE_RESOLUTION|>--- conflicted
+++ resolved
@@ -1,10 +1,6 @@
 {
   "name": "asyncapi-converter",
-<<<<<<< HEAD
-  "version": "0.3.2",
-=======
   "version": "0.4.0",
->>>>>>> 6a7acfe7
   "description": "Convert AsyncAPI documents from older to newer versions.",
   "bin": {
     "asyncapi-converter": "cli.js"
@@ -24,7 +20,7 @@
   "dependencies": {
     "commander": "^2.20.0",
     "js-yaml": "^3.13.1",
-    "lodash": "^4.17.11",
+    "lodash": "^4.17.15",
     "mocha": "^6.1.4"
   }
 }